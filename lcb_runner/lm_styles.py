from dataclasses import dataclass
from datetime import datetime
from enum import Enum


class LMStyle(Enum):
    OpenAIChat = "OpenAIChat"
    OpenAIReasonPreview = "OpenAIReasonPreview"
    OpenAIReason = "OpenAIReason"

    Claude = "Claude"  # Claude 1 and Claude 2
    Claude3 = "Claude3"
    Gemini = "Gemini"
    GeminiThinking = "GeminiThinking"

    MistralWeb = "MistralWeb"
    CohereCommand = "CohereCommand"
    DataBricks = "DataBricks"
    DeepSeekAPI = "DeepSeekAPI"

    DeepSeekR1 = "DeepSeekR1"

    GenericBase = "GenericBase"

    DeepSeekCodeInstruct = "DeepSeekCodeInstruct"
    CodeLLaMaInstruct = "CodeLLaMaInstruct"
    StarCoderInstruct = "StarCoderInstruct"
    CodeQwenInstruct = "CodeQwenInstruct"
    QwQ = "QwQ"

    LLaMa3 = "LLaMa3"

    DeepSeekR1 = "DeepSeekR1"


@dataclass
class LanguageModel:
    model_name: str
    model_repr: str
    model_style: LMStyle
    release_date: datetime | None  # XXX Should we use timezone.utc?
    link: str | None = None

    def __hash__(self) -> int:
        return hash(self.model_name)

    def to_dict(self) -> dict:
        return {
            "model_name": self.model_name,
            "model_repr": self.model_repr,
            "model_style": self.model_style.value,
            "release_date": int(self.release_date.timestamp() * 1000),
            "link": self.link,
        }


LanguageModelList: list[LanguageModel] = [
    ## LLama3 Base (8B and 70B)
    LanguageModel(
        "meta-llama/Meta-Llama-3-70B",
        "LLama3-70b-Base",
        LMStyle.GenericBase,
        datetime(2023, 1, 1),
        link="https://huggingface.co/meta-llama/Meta-Llama-3-70B",
    ),
    LanguageModel(
        "meta-llama/Meta-Llama-3-8B",
        "LLama3-8b-Base",
        LMStyle.GenericBase,
        datetime(2023, 1, 1),
        link="https://huggingface.co/meta-llama/Meta-Llama-3-8B",
    ),
    ## LLama3 Instruct (8B and 70B)
    LanguageModel(
        "meta-llama/Meta-Llama-3-8B-Instruct",
        "LLama3-8b-Ins",
        LMStyle.LLaMa3,
        datetime(2023, 1, 1),
        link="https://huggingface.co/meta-llama/Meta-Llama-3-8B-Instruct",
    ),
    LanguageModel(
        "meta-llama/Meta-Llama-3-70B-Instruct",
        "LLama3-70b-Ins",
        LMStyle.LLaMa3,
        datetime(2023, 1, 1),
        link="https://huggingface.co/meta-llama/Meta-Llama-3-70B-Instruct",
    ),
    ## LLama3.1 Base (8B, 70B, 405B)
    LanguageModel(
        "meta-llama/Meta-Llama-3.1-8B",
        "LLama3.1-8b-Base",
        LMStyle.GenericBase,
        datetime(2023, 1, 1),
        link="https://huggingface.co/meta-llama/Meta-Llama-3.1-8B",
    ),
    LanguageModel(
        "meta-llama/Meta-Llama-3.1-70B",
        "LLama3.1-70b-Base",
        LMStyle.GenericBase,
        datetime(2023, 1, 1),
        link="https://huggingface.co/meta-llama/Meta-Llama-3.1-70B",
    ),
    LanguageModel(
        "meta-llama/Meta-Llama-3.1-405B-FP8",
        "LLama3.1-405b-Base-FP8",
        LMStyle.GenericBase,
        datetime(2023, 1, 1),
        link="https://huggingface.co/meta-llama/Meta-Llama-3.1-405B-FP8",
    ),
    ## LLama3.1 Instruct (8B, 70B, 405B)
    LanguageModel(
        "meta-llama/Meta-Llama-3.1-8B-Instruct",
        "LLama3.1-8b-Ins",
        LMStyle.LLaMa3,
        datetime(2023, 1, 1),
        link="https://huggingface.co/meta-llama/Meta-Llama-3.1-8B-Instruct",
    ),
    LanguageModel(
        "meta-llama/Meta-Llama-3.1-70B-Instruct",
        "LLama3.1-70b-Ins",
        LMStyle.LLaMa3,
        datetime(2023, 1, 1),
        link="https://huggingface.co/meta-llama/Meta-Llama-3.1-70B-Instruct",
    ),
    LanguageModel(
        "meta-llama/Meta-Llama-3.1-405B-Instruct-FP8",
        "LLama3.1-405b-Ins-FP8",
        LMStyle.LLaMa3,
        datetime(2023, 1, 1),
        link="https://huggingface.co/meta-llama/Meta-Llama-3.1-405B-Instruct-FP8",
    ),
    ## LLama3.3 Instruct (8B, 70B)
    LanguageModel(
        "meta-llama/Llama-3.3-70B-Instruct",
        "LLama3.3-70b-Ins",
        LMStyle.LLaMa3,
        datetime(2023, 1, 1),
        link="https://huggingface.co/meta-llama/Llama-3.3-70B-Instruct",
    ),
    LanguageModel(
        "meta-llama/Llama-3.3-8B-Instruct",
        "LLama3.3-8b-Ins",
        LMStyle.LLaMa3,
        datetime(2023, 1, 1),
        link="https://huggingface.co/meta-llama/Llama-3.3-8B-Instruct",
    ),
    ## Deepseek-Coder Base (33B, 6.7B, 1.3B)
    LanguageModel(
        "deepseek-ai/deepseek-coder-33b-base",
        "DSCoder-33b-Base",
        LMStyle.GenericBase,
        datetime(2023, 1, 1),
        link="https://huggingface.co/deepseek-ai/deepseek-coder-33b-base",
    ),
    LanguageModel(
        "deepseek-ai/deepseek-coder-6.7b-base",
        "DSCoder-6.7b-Base",
        LMStyle.GenericBase,
        datetime(2023, 1, 1),
        link="https://huggingface.co/deepseek-ai/deepseek-coder-6.7b-base",
    ),
    LanguageModel(
        "deepseek-ai/deepseek-coder-1.3b-base",
        "DSCoder-1.3b-Base",
        LMStyle.GenericBase,
        datetime(2023, 1, 1),
        link="https://huggingface.co/deepseek-ai/deepseek-coder-1.3b-base",
    ),
    ## Deepseek-Coder Instruct (33B, 6.7B, 1.3B)
    LanguageModel(
        "deepseek-ai/deepseek-coder-33b-instruct",
        "DSCoder-33b-Ins",
        LMStyle.DeepSeekCodeInstruct,
        datetime(2023, 9, 1),
        link="https://huggingface.co/deepseek-ai/deepseek-coder-33b-instruct",
    ),
    LanguageModel(
        "deepseek-ai/deepseek-coder-6.7b-instruct",
        "DSCoder-6.7b-Ins",
        LMStyle.DeepSeekCodeInstruct,
        datetime(2023, 9, 1),
        link="https://huggingface.co/deepseek-ai/deepseek-coder-6.7b-instruct",
    ),
    LanguageModel(
        "deepseek-ai/deepseek-coder-1.3b-instruct",
        "DSCoder-1.3b-Ins",
        LMStyle.DeepSeekCodeInstruct,
        datetime(2023, 8, 1),
        link="https://huggingface.co/deepseek-ai/deepseek-coder-1.3b-instruct",
    ),
    ##
    LanguageModel(
        "01-ai/Yi-Coder-9B-Chat",
        "Yi-Coder-9B-Chat",
        LMStyle.DeepSeekAPI,
        datetime(2023, 8, 1),
        link="https://huggingface.co/01-ai/Yi-Coder-9B-Chat",
    ),
    ## Deepseek-Chat Latest API (currently DeepSeek-V3)
    LanguageModel(
        "deepseek-r1-preview",
        "DeepSeek-R1-Preview",
        LMStyle.DeepSeekAPI,
        datetime(2024, 6, 30),
        link="https://api-docs.deepseek.com/news/news1120",
    ),
    LanguageModel(
        "deepseek-r1-lite-preview",
        "DeepSeek-R1-Lite-Preview",
        LMStyle.DeepSeekAPI,
        datetime(2024, 6, 30),
        link="https://api-docs.deepseek.com/news/news1120",
    ),
    LanguageModel(
        "deepseek-chat",
        "DeepSeek-V3",
        LMStyle.DeepSeekAPI,
        datetime(2024, 6, 30),
        link="https://huggingface.co/deepseek-ai/DeepSeek-V3",
    ),
    ## Deepseek-Coder Latest API (currently DeepSeekCoder-V2.5)
    LanguageModel(
        "deepseek-coder",
        "DeepSeekCoder-V2.5",
        LMStyle.DeepSeekAPI,
        datetime(2023, 8, 1),
        link="https://huggingface.co/deepseek-ai/DeepSeek-V2",
    ),
    ## OpenAI GPT-3.5-Turbo
    LanguageModel(
        "gpt-3.5-turbo-0301",
        "GPT-3.5-Turbo-0301",
        LMStyle.OpenAIChat,
        datetime(2021, 10, 1),
        link="https://openai.com/blog/new-models-and-developer-products-announced-at-devday",
    ),
    LanguageModel(
        "gpt-3.5-turbo-0125",
        "GPT-3.5-Turbo-0125",
        LMStyle.OpenAIChat,
        datetime(2021, 10, 1),
        link="https://openai.com/blog/new-embedding-models-and-api-updates#:~:text=Other%20new%20models%20and%20lower%20pricing",
    ),
    ## OpenAI GPT-4, GPT-4-Turbo
    LanguageModel(
        "gpt-4-0613",
        "GPT-4-0613",
        LMStyle.OpenAIChat,
        datetime(2021, 10, 1),
        link="https://platform.openai.com/docs/models/gpt-4-turbo-and-gpt-4",
    ),
    LanguageModel(
        "gpt-4-1106-preview",
        "GPT-4-Turbo-1106",
        LMStyle.OpenAIChat,
        datetime(2023, 4, 30),
        link="https://openai.com/blog/new-models-and-developer-products-announced-at-devday",
    ),
    LanguageModel(
        "gpt-4-turbo-2024-04-09",
        "GPT-4-Turbo-2024-04-09",
        LMStyle.OpenAIChat,
        datetime(2023, 4, 30),
        link="https://platform.openai.com/docs/models/gpt-4-turbo-and-gpt-4",
    ),
    ## OpenAI GPT-4O (and Mini)
    LanguageModel(
        "gpt-4o-2024-05-13",
        "GPT-4O-2024-05-13",
        LMStyle.OpenAIChat,
        datetime(2023, 4, 30),
        link="https://openai.com/index/spring-update",
    ),
    LanguageModel(
        "gpt-4o-2024-08-06",
        "GPT-4O-2024-08-06",
        LMStyle.OpenAIChat,
        datetime(2023, 4, 30),
        link="https://openai.com/index/spring-update",
    ),
    LanguageModel(
        "gpt-4o-mini-2024-07-18",
        "GPT-4O-mini-2024-07-18",
        LMStyle.OpenAIChat,
        datetime(2023, 4, 30),
        link="https://openai.com/index/spring-update",
    ),
    ## O1-Mini and O1-Preview
    LanguageModel(
        "o1-preview-2024-09-12",
        "O1-Preview-2024-09-12 (N=1)",
        LMStyle.OpenAIReasonPreview,
        datetime(2023, 4, 30),
        link="https://platform.openai.com/docs/guides/reasoning",
    ),
    LanguageModel(
        "o1-mini-2024-09-12",
        "O1-Mini-2024-09-12 (N=1)",
        LMStyle.OpenAIReasonPreview,
        datetime(2023, 4, 30),
        link="https://platform.openai.com/docs/guides/reasoning",
    ),
    ## O1 (reasoning models)
    LanguageModel(
        "o1-2024-12-17__low",
        "O1-2024-12-17 (N=1) (Low)",
        LMStyle.OpenAIReason,
        datetime(2023, 4, 30),
        link="https://platform.openai.com/docs/api-reference/chat/create#chat-create-reasoning_effort",
    ),
    LanguageModel(
        "o1-2024-12-17__medium",
        "O1-2024-12-17 (N=1) (Med)",
        LMStyle.OpenAIReason,
        datetime(2023, 4, 30),
        link="htthttps://platform.openai.com/docs/api-reference/chat/create#chat-create-reasoning_effort",
    ),
    LanguageModel(
        "o1-2024-12-17__high",
        "O1-2024-12-17 (N=1) (High)",
        LMStyle.OpenAIReason,
        datetime(2023, 4, 30),
        link="https://platform.openai.com/docs/api-reference/chat/create#chat-create-reasoning_effort",
    ),
    ## O3-Mini
    LanguageModel(
        "o3-mini-2025-01-31__low",
        "O3-Mini-2025-01-31 (N=1) (Low)",
        LMStyle.OpenAIReason,
        datetime(2023, 4, 30),
        link="https://platform.openai.com/docs/api-reference/chat/create#chat-create-reasoning_effort",
    ),
    LanguageModel(
        "o3-mini-2025-01-31__medium",
        "O3-Mini-2025-01-31 (N=1) (Med)",
        LMStyle.OpenAIReason,
        datetime(2023, 4, 30),
        link="https://platform.openai.com/docs/api-reference/chat/create#chat-create-reasoning_effort",
    ),
    LanguageModel(
        "o3-mini-2025-01-31__high",
        "O3-Mini-2025-01-31 (N=1) (High)",
        LMStyle.OpenAIReason,
        datetime(2023, 4, 30),
        link="https://platform.openai.com/docs/api-reference/chat/create#chat-create-reasoning_effort",
    ),
    ## Claude and Claude 2
    LanguageModel(
        "claude-instant-1",
        "Claude-Instant-1",
        LMStyle.Claude,
        datetime(2022, 12, 31),
        link="https://www.anthropic.com/index/introducing-claude",
    ),
    LanguageModel(
        "claude-2",
        "Claude-2",
        LMStyle.Claude,
        datetime(2022, 12, 31),
        link="https://www.anthropic.com/index/claude-2",
    ),
    ## Claude 3 and Claude 3.5
    LanguageModel(
        "claude-3-opus-20240229",
        "Claude-3-Opus",
        LMStyle.Claude3,
        datetime(2023, 9, 1),
        link="https://www.anthropic.com/index/claude-3",
    ),
    LanguageModel(
        "claude-3-sonnet-20240229",
        "Claude-3-Sonnet",
        LMStyle.Claude3,
        datetime(2023, 9, 1),
        link="https://www.anthropic.com/index/claude-3",
    ),
    LanguageModel(
        "claude-3-5-sonnet-20240620",
        "Claude-3.5-Sonnet-20240620",
        LMStyle.Claude3,
        datetime(2024, 3, 31),
        link="https://www.anthropic.com/news/claude-3-5-sonnet",
    ),
    LanguageModel(
        "claude-3-5-sonnet-20241022",
        "Claude-3.5-Sonnet-20241022",
        LMStyle.Claude3,
        datetime(2024, 3, 31),
        link="https://www.anthropic.com/news/claude-3-5-sonnet",
    ),
    LanguageModel(
        "claude-3-haiku-20240307",
        "Claude-3-Haiku",
        LMStyle.Claude3,
        datetime(2023, 4, 30),
        link="https://www.anthropic.com/index/claude-3",
    ),
    ## Gemini
    LanguageModel(
        "gemini-1.5-pro-002",
        "Gemini-Pro-1.5-002",
        LMStyle.Gemini,
        datetime(2023, 4, 30),
        link="https://blog.google/technology/ai/gemini-api-developers-cloud",
    ),
    LanguageModel(
        "gemini-1.5-flash-002",
        "Gemini-Flash-1.5-002",
        LMStyle.Gemini,
        datetime(2023, 4, 30),
        link="https://blog.google/technology/ai/gemini-api-developers-cloud",
    ),
    LanguageModel(
        "gemini-exp-1206",
        "Gemini-Exp-1206",
        LMStyle.Gemini,
        datetime(2023, 4, 30),
        link="https://ai.google.dev/gemini-api/docs/models/experimental-models",
    ),
    LanguageModel(
        "gemini-2.0-flash-thinking-exp-1219",
        "Gemini-Flash-2.0-Thinking-12-19 (N=1)",
        LMStyle.GeminiThinking,
        datetime(2023, 4, 30),
        link="https://ai.google.dev/gemini-api/docs/models/experimental-models",
    ),
    LanguageModel(
        "gemini-2.0-flash-thinking-exp-01-21",
        "Gemini-Flash-2.0-Thinking-01-21 (N=1)",
        LMStyle.GeminiThinking,
        datetime(2023, 4, 30),
        link="https://ai.google.dev/gemini-api/docs/models/experimental-models",
    ),
    LanguageModel(
        "gemini-2.0-flash-exp",
        "Gemini-Flash-2.0-Exp",
        LMStyle.Gemini,
        datetime(2023, 4, 30),
        link="https://ai.google.dev/gemini-api/docs/models/experimental-models",
    ),
    ## Generic Base Models
    LanguageModel(
        "bigcode/starcoder2-3b",
        "StarCoder2-3b",
        LMStyle.GenericBase,
        datetime(2023, 1, 1),
        link="https://huggingface.co/bigcode/starcoder2-7b-magicoder-instruct/tree/main",
    ),
    LanguageModel(
        "bigcode/starcoder2-7b",
        "StarCoder2-7b",
        LMStyle.GenericBase,
        datetime(2023, 1, 1),
        link="https://huggingface.co/bigcode/starcoder2-7b-magicoder-instruct/tree/main",
    ),
    LanguageModel(
        "bigcode/starcoder2-15b",
        "StarCoder2-15b",
        LMStyle.GenericBase,
        datetime(2023, 1, 1),
        link="https://huggingface.co/bigcode/starcoder2-7b-magicoder-instruct/tree/main",
    ),
    LanguageModel(
        "google/codegemma-7b",
        "CodeGemma-7b-Base",
        LMStyle.GenericBase,
        datetime(2023, 1, 1),
        link="https://huggingface.co/google/codegemma-7b",
    ),
    LanguageModel(
        "google/codegemma-2b",
        "CodeGemma-2b-Base",
        LMStyle.GenericBase,
        datetime(2023, 1, 1),
        link="https://huggingface.co/google/codegemma-2b",
    ),
    LanguageModel(
        "google/gemma-7b",
        "Gemma-7b-Base",
        LMStyle.GenericBase,
        datetime(2023, 1, 1),
        link="https://huggingface.co/google/gemma-7b",
    ),
    LanguageModel(
        "google/gemma-2b",
        "Gemma-2b-Base",
        LMStyle.GenericBase,
        datetime(2023, 1, 1),
        link="https://huggingface.co/google/gemma-2b",
    ),
    ## Mistral Web
    LanguageModel(
        "mistral-large-latest",
        "Mistral-Large",
        LMStyle.MistralWeb,
        datetime(2023, 1, 1),
        link="https://mistral.ai/news/mistral-large/",
    ),
    ## Mistral OSS
    LanguageModel(
        "open-mixtral-8x22b",
        "Mixtral-8x22B-Ins",
        LMStyle.MistralWeb,
        datetime(2023, 1, 1),
        link="https://mistral.ai/news/mixtral-8x22b/",
    ),
    LanguageModel(
        "open-mixtral-8x7b",
        "Mixtral-8x7B-Ins",
        LMStyle.MistralWeb,
        datetime(2023, 1, 1),
        link="https://mistral.ai/news/mixtral-8x7b/",
    ),
    LanguageModel(
        "open-mixtral-8x7b",
        "Mixtral-8x7B-Ins",
        LMStyle.MistralWeb,
        datetime(2023, 1, 1),
        link="https://mistral.ai/news/mixtral-8x7b/",
    ),
    LanguageModel(
        "codestral-latest",
        "Codestral-Latest",
        LMStyle.MistralWeb,
        datetime(2023, 1, 1),
        link="https://mistral.ai/news/codestral/",
    ),
    ## QwQ
    LanguageModel(
        "Qwen/QwQ-32B-Preview",
        "QwQ-32B-Preview (N=1)",
        LMStyle.QwQ,
        datetime(2024, 6, 30),
        link="https://huggingface.co/Qwen/QwQ-32B-Preview",
    ),
    ## Qwen 2
    LanguageModel(
        "Qwen/Qwen2-72B-Instruct",
        "Qwen2-Ins-72B",
        LMStyle.CodeQwenInstruct,
        datetime(2023, 8, 30),
        link="https://huggingface.co/Qwen/Qwen2-72B-Instruct",
    ),
    ## Qwen 2.5
    LanguageModel(
        "Qwen/Qwen2.5-7B-Instruct",
        "Qwen2.5-Ins-7B",
        LMStyle.CodeQwenInstruct,
        datetime(2023, 8, 30),
        link="https://huggingface.co/Qwen/Qwen2.5-7B-Instruct",
    ),
    LanguageModel(
        "Qwen/Qwen2.5-32B-Instruct",
        "Qwen2.5-Ins-32B",
        LMStyle.CodeQwenInstruct,
        datetime(2023, 8, 30),
        link="https://huggingface.co/Qwen/Qwen2.5-32B-Instruct",
    ),
    LanguageModel(
        "Qwen/Qwen2.5-72B-Instruct",
        "Qwen2.5-Ins-72B",
        LMStyle.CodeQwenInstruct,
        datetime(2023, 8, 30),
        link="https://huggingface.co/Qwen/Qwen2.5-72B-Instruct",
    ),
    ## Qwen 2.5-Coder
    LanguageModel(
        "Qwen/Qwen2.5-Coder-7B-Instruct",
        "Qwen2.5-Coder-Ins-7B",
        LMStyle.CodeQwenInstruct,
        datetime(2024, 6, 30),
        link="https://huggingface.co/Qwen/Qwen2.5-Coder-7B-Instruct",
    ),
    LanguageModel(
        "Qwen/Qwen2.5-Coder-32B-Instruct",
        "Qwen2.5-Coder-Ins-32B",
        LMStyle.CodeQwenInstruct,
        datetime(2024, 6, 30),
        link="https://huggingface.co/Qwen/Qwen2.5-Coder-32B-Instruct",
    ),
<<<<<<< HEAD
    LanguageModel(
        "azerogpt",
        "AzeroGPT-64b",
        LMStyle.CodeQwenInstruct,
        datetime(2024, 3, 1),
        "https://azerogpt.soundai.com",
    ),
    LanguageModel(
        "Kimi-k1.5-IOI",
        "Kimi-k1.5-IOI",
        LMStyle.CodeQwenInstruct,
        datetime(2024, 8, 1),
        "https://kimi.moonshot.cn/",
    ),
    LanguageModel(
        "Qwen/QwQ-Max",
        "QwQ-Max",
        LMStyle.QwQ,
        datetime(2024, 6, 30),
        link="https://huggingface.co/Qwen/QwQ-Max",
    ),
    LanguageModel(
        "accounts/fireworks/models/deepseek-r1",
        "DeepSeek-R1 (N=1)",
        LMStyle.DeepSeekR1,
        datetime(2024, 6, 30),
        link="https://huggingface.co/deepseek-ai/DeepSeek-R1",
=======
    ## DeepSeek R1 distilled of Qwen/Llama models
    LanguageModel(
        "deepseek-ai/DeepSeek-R1-Distill-Qwen-1.5B",
        "DeepSeek-R1-Distill-Qwen-1.5B",
        LMStyle.DeepSeekR1,
        datetime(2025, 1, 20),
        link="https://huggingface.co/deepseek-ai/DeepSeek-R1-Distill-Qwen-1.5B",
    ),
    LanguageModel(
        "deepseek-ai/DeepSeek-R1-Distill-Qwen-7B",
        "DeepSeek-R1-Distill-Qwen-7B",
        LMStyle.DeepSeekR1,
        datetime(2025, 1, 20),
        link="https://huggingface.co/deepseek-ai/DeepSeek-R1-Distill-Qwen-7B",
    ),
    LanguageModel(
        "deepseek-ai/DeepSeek-R1-Distill-Qwen-14B",
        "DeepSeek-R1-Distill-Qwen-14B",
        LMStyle.DeepSeekR1,
        datetime(2025, 1, 20),
        link="https://huggingface.co/deepseek-ai/DeepSeek-R1-Distill-Qwen-14B",
    ),
    LanguageModel(
        "deepseek-ai/DeepSeek-R1-Distill-Qwen-32B",
        "DeepSeek-R1-Distill-Qwen-32B",
        LMStyle.DeepSeekR1,
        datetime(2025, 1, 20),
        link="https://huggingface.co/deepseek-ai/DeepSeek-R1-Distill-Qwen-32B",
    ),
    LanguageModel(
        "deepseek-ai/DeepSeek-R1-Distill-Llama-8B",
        "DeepSeek-R1-Distill-Llama-8B",
        LMStyle.DeepSeekR1,
        datetime(2025, 1, 20),
        link="https://huggingface.co/deepseek-ai/DeepSeek-R1-Distill-Llama-8B",
    ),
    LanguageModel(
        "deepseek-ai/DeepSeek-R1-Distill-Llama-70B",
        "DeepSeek-R1-Distill-Llama-70B",
        LMStyle.DeepSeekR1,
        datetime(2025, 1, 20),
        link="https://huggingface.co/deepseek-ai/DeepSeek-R1-Distill-Llama-70B",
>>>>>>> 44ccb3d6
    ),
]

LanguageModelStore: dict[str, LanguageModel] = {
    lm.model_name: lm for lm in LanguageModelList
}

if __name__ == "__main__":
    print(list(LanguageModelStore.keys()))<|MERGE_RESOLUTION|>--- conflicted
+++ resolved
@@ -17,8 +17,6 @@
     CohereCommand = "CohereCommand"
     DataBricks = "DataBricks"
     DeepSeekAPI = "DeepSeekAPI"
-
-    DeepSeekR1 = "DeepSeekR1"
 
     GenericBase = "GenericBase"
 
@@ -578,7 +576,6 @@
         datetime(2024, 6, 30),
         link="https://huggingface.co/Qwen/Qwen2.5-Coder-32B-Instruct",
     ),
-<<<<<<< HEAD
     LanguageModel(
         "azerogpt",
         "AzeroGPT-64b",
@@ -606,7 +603,7 @@
         LMStyle.DeepSeekR1,
         datetime(2024, 6, 30),
         link="https://huggingface.co/deepseek-ai/DeepSeek-R1",
-=======
+    ),
     ## DeepSeek R1 distilled of Qwen/Llama models
     LanguageModel(
         "deepseek-ai/DeepSeek-R1-Distill-Qwen-1.5B",
@@ -649,7 +646,6 @@
         LMStyle.DeepSeekR1,
         datetime(2025, 1, 20),
         link="https://huggingface.co/deepseek-ai/DeepSeek-R1-Distill-Llama-70B",
->>>>>>> 44ccb3d6
     ),
 ]
 
